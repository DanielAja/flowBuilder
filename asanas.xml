--- conflicted
+++ resolved
@@ -5214,7 +5214,6 @@
 
   <asana>
 
-<<<<<<< HEAD
 
 
 
@@ -15722,8 +15721,6 @@
     <transition>Garland Pose</transition>
   </transitions>
 </asana>
-</asanas>
-=======
   <asana>
     <n>Prayer Twist</n>
     <sanskrit>Parivrtta Namaskar</sanskrit>
@@ -15815,4 +15812,4 @@
       <transition>Cosmic Egg</transition>
     </transitions>
   </asana>
->>>>>>> d9765587
+
